# Undo in any Elm app

> add undo/redo to any Elm application

Trying to add undo/redo in JS can be a nightmare. If anything gets mutated in an unexpected way, your history can get corrupted. Elm is built from the ground up around efficient, immutable data structures. That means adding support for undo/redo is a matter of remembering the state of your app at certain times. Since there is no mutation, there is no risk of things getting corrupted. Since immutability lets you do structural sharing within data structures, it also means these snapshots can be quite compact.

So this package takes these underlying strengths of Elm and turns them into a small package that lets you drop in undo/redo functionality in just a few lines of code!


## How it works

The library is centered around a single data structure, the `UndoList`.

```elm
<<<<<<< HEAD
type UndoList state =
    UndoList (List state) state (List state)
```

An `UndoList` contains a list of past state, a present state, and a list of future states. Since it keeps track of the past, present, and future, undo and redo are just a matter of sliding the present around a bit.


## Example
=======
type alias UndoList state =
  { past    : List state
  , present : state
  , future  : List state
  }
```

An `UndoList` contains a list of past state, a present state, and a list of future states where the head of
the past list is the previous state and the head of the future list is the next state.

So, say you have a function to view a given state

```elm
view : state -> Html
```

You can use this function on an `UndoList` by extracting the present value (for example with the present function)

```elm
view (present states)

-- where states : UndoList state
-- given present : UndoList state -> state
```

If you wish to undo, it is as simple as calling the `undo` function on the `UndoList`

```elm
view (present (undo states))

-- undo : UndoList state -> UndoList state
```

Furthermore, given the simplicity of the `UndoList` data structure, the `undo` function has a trivial
implementation.

```elm
undo : UndoList state -> UndoList state
undo {past, present, future} =
  case past of
    [] ->
      UndoList past present future
    previous :: pastStates ->
      UndoList pastStates previous (present :: future)
```

All you need to do is set the previous state as the present state and add the old present state to the list of
future states.

Redo is defined just as trivially.
>>>>>>> 1bb5968c

We will start with a very simple counter application. There is a button, and when it is clicked, it increments a counter.

```elm
import Html
import Html.Events exposing (onClick)
import Signal


initialModel =
  0

update _ model =
  model + 1

<<<<<<< HEAD
view address model = 
  Html.div 
      []
      [ Html.button 
          [ onClick address () ]
          [ Html.text "Increment" ]
      , Html.div 
          []
          [ Html.text (toString model) ]
      ]

actions =
  Signal.mailbox ()

main = 
  Signal.map (view actions.address)
    (Signal.foldp update initialModel actions.signal)
=======
view address state =
  Html.div
      []
      [ Html.button
            [ onClick address () ]
            [ Html.text "Increment" ]
      , Html.div
            []
            [ Html.text (toString state) ]
      ]

{address, signal} = mailbox ()

main =
  Signal.map (view address)
    (Signal.foldp update initial signal)
```

Where you have a button that, when clicked, increments a counter.

If we consider the [Elm Architecture](https://github.com/evancz/elm-architecture-tutorial), then this application
adheres to it with the following form:

```elm
initial : Int

update : () -> Int -> Int

view : Address () -> Int -> Html

address : Address ()

signal : Signal ()

main : Signal Html
main =
  Signal.map (view address)
    (Signal.foldp update initial signal)
>>>>>>> 1bb5968c
```

After we write that up, we decide it would be nice to have an undo button. The next code block is the same program updated to use the `UndoList` module to add this functionality. It is in one big block because it is mostly the same as the original, and we will go into the differences afterwards.

```elm
import Html
import Html.Events exposing (onClick)
<<<<<<< HEAD
import Signal
import UndoList

initialModel =
  UndoList.fresh 0
=======
import Signal exposing (mailbox)
import UndoList exposing (UndoList, Action(..), fresh, apply)
```

**2) Convert the initial model from `Int` to `UndoList Int`**

```elm
initial : UndoList Int
initial = fresh 0

-- fresh : a -> UndoList a
-- fresh creates an undo list with neither past nor future states
```
>>>>>>> 1bb5968c

update _ state =
  state + 1

<<<<<<< HEAD
view address (UndoList _ state _ ) = 
  Html.div 
      []
      [ Html.button 
          [ onClick address (UndoList.New ()) ]
          [ Html.text "Increment" ]
      , Html.button 
          [ onClick address UndoList.Undo ]
          [ Html.text "Undo" ]
      , Html.div 
          []
          [ Html.text (toString state) ] 
=======
```elm
-- make sure you extract the present state
view : Address (Action ()) -> UndoList Int -> Html
view address {present} =
  Html.div
      []
      [ Html.button
            [ onClick address (New ()) ]
            [ Html.text "Increment" ]
      , Html.button
            [ onClick address Undo ]
            [ Html.text "Undo" ]
      , Html.div
            []
            [ Html.text (toString present) ]
>>>>>>> 1bb5968c
      ]
      
actions =
  Signal.mailbox UndoList.Reset

<<<<<<< HEAD
main = 
  Signal.map (view actions.address)
    (Signal.foldp (UndoList.apply update) initialModel actions.signal)
```

The code looks pretty much the same, but we added a few things.
=======
```elm
type Action a
  = Reset       -- reset the state to the oldest state, removing all other states
  | Undo        -- go back to the previous state (this is a no-op if there is no such state)
  | Redo        -- go to the next state (this is a no-op if there is no such state)
  | Forget      -- remove all past states
  | New a       -- add a new value or action. This removes all future states
```

If we simply wrap all actions send to the address with `New`, your application will be unchanged and will
just accumulate the past states without influencing the correctness of your code.
>>>>>>> 1bb5968c

  1. We import the `UndoList` module.
  2. Our `initialModel` is now instantiated as a `fresh` `UndoList` which means we set the present value, but the past and future are totally blank.
  3. The `view` grabs the present value from the `UndoList`
  4. We added a new button to `view` that reports an `Undo` action.
  5. We use `UndoList.apply` in the `foldp` to handle any undo/redo stuff

To summarize this in a less technical way. We said we want to keep track of history, we added a button that describes how to move through history, and we added one function call that makes this all work together. Three little changes!

The crazy thing is that this same pattern will work no matter how large your app gets. You do not have to think about any nasty details of undo/redo, you make a tiny number of additions and the vast majority of the code stays exactly the same!


## More Details

<<<<<<< HEAD
This API is designed to work really nicely with [The Elm Architecture][arch], so it exposes an `Action` type that can easily be added to your existing ones:

[arch]: https://github.com/evancz/elm-architecture-tutorial/

```elm
type Action subaction
    = Reset
    | Redo
    | Undo
    | Forget
    | New subaction
=======
**5) Apply the `update` function**

```elm
main : Signal Html
main =
  Signal.map (view address)
    (Signal.foldp (apply update) initial signal)
```

`apply` converts a function that updates a `state` given some `action` into a function that updates an
`UndoList state` given some `Action action`.

```elm
apply :  (action -> state -> state)
      -> (Action action -> UndoList state -> UndoList state)
>>>>>>> 1bb5968c
```

You can specify all the normal actions of your application with `New` but you now have `Undo`, `Redo`, etc.

<<<<<<< HEAD
This becomes really powerful when paired with `apply` which handles all of the `UndoList` actions seamlessly.

```elm
apply
  : (action -> model -> model)
  -> (Action action -> UndoList model -> UndoList model)
```
=======
You're done. Seriously. You've just added undo to this counter without manually dealing with the undo logic.


Here's the whole code to convince yourself of this:

```elm
import Html
import Html.Events exposing (onClick)
import Signal exposing (mailbox)
import UndoList exposing (UndoList, Action(..), fresh, apply)

initial = fresh 0
>>>>>>> 1bb5968c

It lets you write a normal `update` function and then upgrade it to a function that works on `UndoLists`.

<<<<<<< HEAD
The API has a lot more cool stuff, so [check it out][docs].

[docs]: http://package.elm-lang.org/packages/TheSeamau5/elm-undo-redo/latest
=======
view address {present} =
  Html.div
      []
      [ Html.button
            [ onClick address (New ()) ]
            [ Html.text "Increment" ]
      , Html.button
            [ onClick address Undo ]
            [ Html.text "Undo" ]
      , Html.div
            []
            [ Html.text (toString present) ]
      ]

{address, signal} = mailbox Reset

main =
  Signal.map (view address)
    (Signal.foldp (apply update) initial signal)
```

The best thing about this approach is that it is very general. The `update` function did not have to change
at all, and the `view` function only required minimal changes.
>>>>>>> 1bb5968c
<|MERGE_RESOLUTION|>--- conflicted
+++ resolved
@@ -1,6 +1,6 @@
 # Undo in any Elm app
 
-> add undo/redo to any Elm application
+Add undo/redo to any Elm application!
 
 Trying to add undo/redo in JS can be a nightmare. If anything gets mutated in an unexpected way, your history can get corrupted. Elm is built from the ground up around efficient, immutable data structures. That means adding support for undo/redo is a matter of remembering the state of your app at certain times. Since there is no mutation, there is no risk of things getting corrupted. Since immutability lets you do structural sharing within data structures, it also means these snapshots can be quite compact.
 
@@ -12,75 +12,23 @@
 The library is centered around a single data structure, the `UndoList`.
 
 ```elm
-<<<<<<< HEAD
-type UndoList state =
-    UndoList (List state) state (List state)
-```
+type alias UndoList state =
+  { past    : List state
+  , present : state
+  , future  : List state
+  }
+``````
 
 An `UndoList` contains a list of past state, a present state, and a list of future states. Since it keeps track of the past, present, and future, undo and redo are just a matter of sliding the present around a bit.
 
 
 ## Example
-=======
-type alias UndoList state =
-  { past    : List state
-  , present : state
-  , future  : List state
-  }
-```
-
-An `UndoList` contains a list of past state, a present state, and a list of future states where the head of
-the past list is the previous state and the head of the future list is the next state.
-
-So, say you have a function to view a given state
-
-```elm
-view : state -> Html
-```
-
-You can use this function on an `UndoList` by extracting the present value (for example with the present function)
-
-```elm
-view (present states)
-
--- where states : UndoList state
--- given present : UndoList state -> state
-```
-
-If you wish to undo, it is as simple as calling the `undo` function on the `UndoList`
-
-```elm
-view (present (undo states))
-
--- undo : UndoList state -> UndoList state
-```
-
-Furthermore, given the simplicity of the `UndoList` data structure, the `undo` function has a trivial
-implementation.
-
-```elm
-undo : UndoList state -> UndoList state
-undo {past, present, future} =
-  case past of
-    [] ->
-      UndoList past present future
-    previous :: pastStates ->
-      UndoList pastStates previous (present :: future)
-```
-
-All you need to do is set the previous state as the present state and add the old present state to the list of
-future states.
-
-Redo is defined just as trivially.
->>>>>>> 1bb5968c
 
 We will start with a very simple counter application. There is a button, and when it is clicked, it increments a counter.
 
 ```elm
 import Html
 import Html.Events exposing (onClick)
-import Signal
-
 
 initialModel =
   0
@@ -88,7 +36,6 @@
 update _ model =
   model + 1
 
-<<<<<<< HEAD
 view address model = 
   Html.div 
       []
@@ -106,46 +53,6 @@
 main = 
   Signal.map (view actions.address)
     (Signal.foldp update initialModel actions.signal)
-=======
-view address state =
-  Html.div
-      []
-      [ Html.button
-            [ onClick address () ]
-            [ Html.text "Increment" ]
-      , Html.div
-            []
-            [ Html.text (toString state) ]
-      ]
-
-{address, signal} = mailbox ()
-
-main =
-  Signal.map (view address)
-    (Signal.foldp update initial signal)
-```
-
-Where you have a button that, when clicked, increments a counter.
-
-If we consider the [Elm Architecture](https://github.com/evancz/elm-architecture-tutorial), then this application
-adheres to it with the following form:
-
-```elm
-initial : Int
-
-update : () -> Int -> Int
-
-view : Address () -> Int -> Html
-
-address : Address ()
-
-signal : Signal ()
-
-main : Signal Html
-main =
-  Signal.map (view address)
-    (Signal.foldp update initial signal)
->>>>>>> 1bb5968c
 ```
 
 After we write that up, we decide it would be nice to have an undo button. The next code block is the same program updated to use the `UndoList` module to add this functionality. It is in one big block because it is mostly the same as the original, and we will go into the differences afterwards.
@@ -153,34 +60,16 @@
 ```elm
 import Html
 import Html.Events exposing (onClick)
-<<<<<<< HEAD
-import Signal
 import UndoList
 
 initialModel =
   UndoList.fresh 0
-=======
-import Signal exposing (mailbox)
-import UndoList exposing (UndoList, Action(..), fresh, apply)
-```
-
-**2) Convert the initial model from `Int` to `UndoList Int`**
-
-```elm
-initial : UndoList Int
-initial = fresh 0
-
--- fresh : a -> UndoList a
--- fresh creates an undo list with neither past nor future states
-```
->>>>>>> 1bb5968c
 
 update _ state =
   state + 1
 
-<<<<<<< HEAD
-view address (UndoList _ state _ ) = 
-  Html.div 
+view address {present} = 
+  Html.div
       []
       [ Html.button 
           [ onClick address (UndoList.New ()) ]
@@ -191,48 +80,17 @@
       , Html.div 
           []
           [ Html.text (toString state) ] 
-=======
-```elm
--- make sure you extract the present state
-view : Address (Action ()) -> UndoList Int -> Html
-view address {present} =
-  Html.div
-      []
-      [ Html.button
-            [ onClick address (New ()) ]
-            [ Html.text "Increment" ]
-      , Html.button
-            [ onClick address Undo ]
-            [ Html.text "Undo" ]
-      , Html.div
-            []
-            [ Html.text (toString present) ]
->>>>>>> 1bb5968c
       ]
       
 actions =
   Signal.mailbox UndoList.Reset
 
-<<<<<<< HEAD
 main = 
   Signal.map (view actions.address)
     (Signal.foldp (UndoList.apply update) initialModel actions.signal)
 ```
 
 The code looks pretty much the same, but we added a few things.
-=======
-```elm
-type Action a
-  = Reset       -- reset the state to the oldest state, removing all other states
-  | Undo        -- go back to the previous state (this is a no-op if there is no such state)
-  | Redo        -- go to the next state (this is a no-op if there is no such state)
-  | Forget      -- remove all past states
-  | New a       -- add a new value or action. This removes all future states
-```
-
-If we simply wrap all actions send to the address with `New`, your application will be unchanged and will
-just accumulate the past states without influencing the correctness of your code.
->>>>>>> 1bb5968c
 
   1. We import the `UndoList` module.
   2. Our `initialModel` is now instantiated as a `fresh` `UndoList` which means we set the present value, but the past and future are totally blank.
@@ -247,7 +105,6 @@
 
 ## More Details
 
-<<<<<<< HEAD
 This API is designed to work really nicely with [The Elm Architecture][arch], so it exposes an `Action` type that can easily be added to your existing ones:
 
 [arch]: https://github.com/evancz/elm-architecture-tutorial/
@@ -259,28 +116,10 @@
     | Undo
     | Forget
     | New subaction
-=======
-**5) Apply the `update` function**
-
-```elm
-main : Signal Html
-main =
-  Signal.map (view address)
-    (Signal.foldp (apply update) initial signal)
-```
-
-`apply` converts a function that updates a `state` given some `action` into a function that updates an
-`UndoList state` given some `Action action`.
-
-```elm
-apply :  (action -> state -> state)
-      -> (Action action -> UndoList state -> UndoList state)
->>>>>>> 1bb5968c
 ```
 
 You can specify all the normal actions of your application with `New` but you now have `Undo`, `Redo`, etc.
 
-<<<<<<< HEAD
 This becomes really powerful when paired with `apply` which handles all of the `UndoList` actions seamlessly.
 
 ```elm
@@ -288,49 +127,9 @@
   : (action -> model -> model)
   -> (Action action -> UndoList model -> UndoList model)
 ```
-=======
-You're done. Seriously. You've just added undo to this counter without manually dealing with the undo logic.
-
-
-Here's the whole code to convince yourself of this:
-
-```elm
-import Html
-import Html.Events exposing (onClick)
-import Signal exposing (mailbox)
-import UndoList exposing (UndoList, Action(..), fresh, apply)
-
-initial = fresh 0
->>>>>>> 1bb5968c
 
 It lets you write a normal `update` function and then upgrade it to a function that works on `UndoLists`.
 
-<<<<<<< HEAD
 The API has a lot more cool stuff, so [check it out][docs].
 
-[docs]: http://package.elm-lang.org/packages/TheSeamau5/elm-undo-redo/latest
-=======
-view address {present} =
-  Html.div
-      []
-      [ Html.button
-            [ onClick address (New ()) ]
-            [ Html.text "Increment" ]
-      , Html.button
-            [ onClick address Undo ]
-            [ Html.text "Undo" ]
-      , Html.div
-            []
-            [ Html.text (toString present) ]
-      ]
-
-{address, signal} = mailbox Reset
-
-main =
-  Signal.map (view address)
-    (Signal.foldp (apply update) initial signal)
-```
-
-The best thing about this approach is that it is very general. The `update` function did not have to change
-at all, and the `view` function only required minimal changes.
->>>>>>> 1bb5968c
+[docs]: http://package.elm-lang.org/packages/TheSeamau5/elm-undo-redo/latest